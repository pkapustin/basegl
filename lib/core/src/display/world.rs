--- conflicted
+++ resolved
@@ -1,18 +1,6 @@
 #![allow(missing_docs)]
 
-<<<<<<< HEAD
 pub mod stats;
-=======
-#[warn(missing_docs)]
-pub mod scene;
-#[warn(missing_docs)]
-pub mod workspace;
-
-pub use crate::display::symbol::types::*;
-pub use crate::display::world::workspace::Workspace;
-pub use crate::data::container::*;
-pub use crate::display::world::workspace::SymbolId;
->>>>>>> 1dc496d5
 
 use crate::prelude::*;
 
@@ -31,13 +19,9 @@
 use crate::display::shape::text::font::Fonts;
 use crate::display::symbol::Symbol;
 use crate::system::web;
-<<<<<<< HEAD
 
 use crate::display::render::*;
 
-=======
-use crate::control::EventLoop;
->>>>>>> 1dc496d5
 use wasm_bindgen::prelude::Closure;
 use wasm_bindgen::JsCast;
 use wasm_bindgen::JsValue;
@@ -48,41 +32,6 @@
 pub use stats::*;
 
 
-<<<<<<< HEAD
-=======
-/// Shared reference to the `World` object.
-#[derive(Clone,Debug)]
-pub struct World {
-    pub rc: Rc<RefCell<WorldData>>,
-}
-
-impl World {
-    /// Create new shared reference.
-    pub fn new(world: WorldData) -> Self {
-        let rc = Rc::new(RefCell::new(world));
-        Self {rc}
-    }
-
-    /// Cheap clone of the world reference.
-    pub fn clone_ref(&self) -> Self {
-        self.clone()
-    }
-
-    /// Dispose the world object, cancel all handlers and events.
-    pub fn dispose(&self) {
-        self.rc.borrow_mut().dispose()
-    }
-
-    /// Run the provided callback on every frame. Returns a `CallbackHandle`,
-    /// which when dropped will cancel the callback. If you want the function
-    /// to run forever, you can use the `forget` method in the handle.
-    pub fn on_frame<F:FnMut(&World)+'static>
-    (&self, mut callback:F) -> CallbackHandle {
-        let this = self.clone_ref();
-        let func = move |_| callback(&this);
-        self.rc.borrow_mut().event_loop.add_callback(func)
-    }
->>>>>>> 1dc496d5
 
 // ===========================
 // === UNSAFE GLOBAL STATE ===
@@ -166,19 +115,12 @@
     pub fn new<Dom:Str>(dom:Dom) -> World {
         println!("NOTICE! When profiling in Chrome check 'Disable JavaScript Samples' under the \
                   gear icon in the 'Performance' tab. It can drastically slow the rendering.");
-<<<<<<< HEAD
         let world          = World::new(Self::new_uninitialized(dom));
         let world_ref      = world.clone_ref();
         with(world.rc.borrow_mut(), |mut data| {
-            let update = move || {
+            let update = move |_| {
                 world_ref.rc.borrow_mut().run();
             };
-=======
-        let world     = World::new(Self::new_uninitialized(dom));
-        let world_ref = world.clone_ref();
-        with(world.borrow_mut(), |mut data| {
-            let update          = move |_| world_ref.borrow_mut().run();
->>>>>>> 1dc496d5
             let update_handle   = data.event_loop.add_callback(update);
             data.update_handle  = Some(update_handle);
         });
@@ -193,7 +135,7 @@
             else if key == "1" { world_copy.rc.borrow_mut().display_mode.set(1) }
         }));
         web::document().unwrap().add_event_listener_with_callback
-            ("keydown",c.as_ref().unchecked_ref()).unwrap();
+        ("keydown",c.as_ref().unchecked_ref()).unwrap();
         c.forget();
         // -----------------------------------------------------------------------------------------
 
@@ -226,7 +168,7 @@
         event_loop.set_on_loop_started  (move || { stats_monitor_cp_1.begin(); });
         event_loop.set_on_loop_finished (move || { stats_monitor_cp_2.end();   });
         Self {scene,scene_dirty,logger,event_loop,performance,start_time,time,display_mode
-             ,fonts,update_handle,stats,stats_monitor}
+            ,fonts,update_handle,stats,stats_monitor}
     }
 
 
@@ -313,7 +255,7 @@
     pub fn on_frame<F:FnMut(&World)+'static>
     (&self, mut callback:F) -> CallbackHandle {
         let this = self.clone_ref();
-        let func = move || callback(&this);
+        let func = move |_| callback(&this);
         self.rc.borrow_mut().event_loop.add_callback(func)
     }
 
